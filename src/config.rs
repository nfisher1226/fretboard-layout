--- conflicted
+++ resolved
@@ -4,11 +4,7 @@
 use std::fmt;
 use std::str::FromStr;
 
-<<<<<<< HEAD
-/// Whther to use Metric (mm) or Imperial (in) measurements
-=======
 /// Whether to use Metric (millimeters) or Imperrial (inches) measurements
->>>>>>> 7a61ac69
 #[derive(Clone, Copy, Deserialize, Debug, PartialEq, Serialize)]
 pub enum Units {
     /// Output measurements are given in *millimeters*
@@ -17,11 +13,7 @@
     Imperial,
 }
 
-<<<<<<< HEAD
-/// Font weight and style
-=======
 /// The weight, or style, of the font
->>>>>>> 7a61ac69
 #[derive(Clone, Copy, Deserialize, Debug, PartialEq, Serialize)]
 pub enum FontWeight {
     Thin,
@@ -38,14 +30,7 @@
     Ultraheavy,
 }
 
-<<<<<<< HEAD
-/// Returned if a valid font cannot be parsed from the config
-#[derive(Clone, Copy, Debug, PartialEq)]
-pub struct ParseFontError;
-
-=======
 /// The font used to print the description in the output file
->>>>>>> 7a61ac69
 #[derive(Clone, Deserialize, Debug, Serialize)]
 pub struct Font {
     /// The *family* , eg *Sans* or *ComicSans*
@@ -65,14 +50,9 @@
 }
 
 impl Default for Units {
-<<<<<<< HEAD
-    fn default() -> Self {
-        Units::Metric
-=======
     /// Returns `Units::Metric`
     fn default() -> Self {
         Self::Metric
->>>>>>> 7a61ac69
     }
 }
 
@@ -90,23 +70,14 @@
 
 impl Default for FontWeight {
     fn default() -> Self {
-<<<<<<< HEAD
-        FontWeight::Normal
+        Self::Normal
     }
 }
 
 impl FromStr for FontWeight {
     type Err = ParseFontError;
-=======
-        Self::Normal
-    }
-}
-
-impl FromStr for FontWeight {
-    type Err = ParseFontError;
 
     #[allow(clippy::must_use_candidate)]
->>>>>>> 7a61ac69
     fn from_str(str: &str) -> Result<Self, Self::Err> {
         match str {
             "Style::Thin" | "Style::thin" => Ok(FontWeight::Thin),
@@ -114,13 +85,9 @@
             "Style::Light" | "Style::light" => Ok(FontWeight::Light),
             "Style::Semilight" | "Style::semilight" => Ok(FontWeight::Semilight),
             "Style::Book" | "Style::book" => Ok(FontWeight::Book),
-<<<<<<< HEAD
             "Style::Normal" | "Style::normal" | "Style::Regular" | "Style::regular" => {
                 Ok(FontWeight::Normal)
             }
-=======
-            "Style::Normal" | "Style::normal" => Ok(FontWeight::Normal),
->>>>>>> 7a61ac69
             "Style::Medium" | "Style::medium" => Ok(FontWeight::Medium),
             "Style::Semibold" | "Style::semibold" => Ok(FontWeight::Semibold),
             "Style::Bold" | "Style::bold" => Ok(FontWeight::Bold),
@@ -133,32 +100,14 @@
 }
 
 impl Default for Font {
-<<<<<<< HEAD
-    fn default() -> Self {
-        Font {
-=======
     /// Returns "Sans Normal"
     fn default() -> Self {
         Self {
->>>>>>> 7a61ac69
             family: String::from("Sans"),
             weight: FontWeight::default(),
         }
     }
 }
-
-<<<<<<< HEAD
-impl Font {
-    pub fn family(&self) -> &str {
-        &self.family
-    }
-=======
-impl fmt::Display for ParseFontError {
-    fn fmt(&self, f: &mut fmt::Formatter) -> fmt::Result {
-        write!(f, "{:?}", self)
-    }
-}
->>>>>>> 7a61ac69
 
 impl Font {
     pub fn family(&self) -> String {
@@ -174,10 +123,7 @@
         self.weight
     }
 
-<<<<<<< HEAD
-=======
     /// Set the *weight* or *style* of the font
->>>>>>> 7a61ac69
     pub fn set_weight(&mut self, weight: FontWeight) {
         self.weight = weight;
     }
@@ -204,13 +150,9 @@
 }
 
 impl Default for Config {
-<<<<<<< HEAD
-    fn default() -> Self {
-=======
     /// Creates a [Config] struct with default values
-    fn default() -> Config {
->>>>>>> 7a61ac69
-        Config {
+    fn default() -> Self {
+        Self {
             units: Units::default(),
             border: 10.0,
             line_weight: 1.0,
